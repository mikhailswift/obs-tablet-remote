$switcher-scene-bg: $inactive-color;
$switcher-active-scene-bg: $active-color;

.switcher {
	display: flex;
	flex: 1 1 70%;
	flex-wrap: wrap;
	min-height: 70%;
	overflow-y: auto;

	@include medium {
		flex: 1 1 75%;
	}

	.scene {
		border: 1px solid rgba(black, 0.04);
		background-color: $switcher-scene-bg;
		color: #000000;
		font-size: 1.5rem;
		letter-spacing: 2px;
		font-weight: 400;
		font-family: 'Oswald', sans-serif;
		text-transform: uppercase;
		min-height: 4rem;
		outline: none;
		overflow: hidden;
		text-overflow: ellipsis;
		white-space: nowrap;
		word-wrap: normal;
		display:flex;
		flex-direction: column;
		justify-content: center;
		align-items:center;

		@include large {
			font-size: 2rem;
		}

		transition: background-color 0.2s;

		&:hover, &:focus {
			background-color: darken($switcher-scene-bg, 2%);
		}
		&.active {
			background-color: $switcher-active-scene-bg;
		}
	}

	.scene-text {
		color: rgba(black, 0.5);
<<<<<<< HEAD
=======
		font-family: 'Oswald', sans-serif;
		text-align: center;
		text-overflow: ellipsis;
>>>>>>> efb4a73c
	}

	.scene-time {
		color: rgba(black, 0.3);
		font-size: 0.9rem;
		padding-top: 1%;
		font-weight: 500;
		text-transform: uppercase;
		letter-spacing: 1px;
	}

	@for $i from 1 through 10 {
		&.per-row-#{$i} .scene {
			flex-basis: 100% / $i;
		}
	}
}<|MERGE_RESOLUTION|>--- conflicted
+++ resolved
@@ -48,12 +48,9 @@
 
 	.scene-text {
 		color: rgba(black, 0.5);
-<<<<<<< HEAD
-=======
 		font-family: 'Oswald', sans-serif;
 		text-align: center;
 		text-overflow: ellipsis;
->>>>>>> efb4a73c
 	}
 
 	.scene-time {
